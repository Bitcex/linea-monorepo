--- conflicted
+++ resolved
@@ -194,23 +194,17 @@
       // "l1-blockscout",
       // "l2-blockscout"
     ]
-<<<<<<< HEAD
-    composeAdditionalArgs = ["--profile", "l1", "--profile", "l2", "--profile", "staterecover"]
+    composeAdditionalArgs = [
+      "--profile",
+      "l1",
+      "--profile",
+      "l2",
+      "--profile",
+      "staterecover"
+    ]
     useComposeFiles = [
       "${project.rootDir.path}/docker/compose.yml",
       "${project.rootDir.path}/docker/compose-local-dev-traces-v2.overrides.yml"
-=======
-    composeAdditionalArgs = [
-      "--profile",
-      "l1",
-      "--profile",
-      "l2",
-      "--profile",
-      "staterecover"
-    ]
-    useComposeFiles = [
-      "${project.rootDir.path}/docker/compose.yml"
->>>>>>> b6e47f26
     ]
     waitForHealthyStateTimeout = Duration.ofMinutes(3)
     waitForTcpPorts = false
