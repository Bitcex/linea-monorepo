--- conflicted
+++ resolved
@@ -8,12 +8,8 @@
 jreleaser = { group = "org.jreleaser", name = "jreleaser-gradle-plugin", version = "1.15.0" }
 
 [versions]
-<<<<<<< HEAD
-besu = "24.10.0"
+besu = "24.12.2"
 bouncycastle = "1.79"
-=======
-besu = "24.12.2"
->>>>>>> aaee5f63
 caffeine = "3.1.6"
 hoplite = "2.7.5"
 jackson = "2.18.0"
