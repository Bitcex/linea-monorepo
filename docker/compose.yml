--- conflicted
+++ resolved
@@ -330,11 +330,7 @@
   coordinator:
     hostname: coordinator
     container_name: coordinator
-<<<<<<< HEAD
-    image: consensys/linea-coordinator:${COORDINATOR_TAG:-3b0b65f}
-=======
     image: consensys/linea-coordinator:${COORDINATOR_TAG:-bb7cd3d}
->>>>>>> 2d57a7a9
     platform: linux/amd64
     profiles: [ "l2", "debug" ]
     depends_on:
