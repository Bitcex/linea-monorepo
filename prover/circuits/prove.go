package circuits

import (
	"bytes"
	"fmt"
	"github.com/consensys/gnark/backend/witness"
	"os"

	"github.com/consensys/gnark/backend"
	"github.com/consensys/gnark/backend/plonk"
	"github.com/consensys/gnark/constraint/solver"
	"github.com/consensys/gnark/frontend"
	"github.com/consensys/gnark/test"
	"github.com/ethereum/go-ethereum/common/hexutil"
	"github.com/sirupsen/logrus"

	plonk_bn254 "github.com/consensys/gnark/backend/plonk/bn254"
)

type proveCheckSettings struct {
	cachedProofPath string
}
type ProveCheckOption func(*proveCheckSettings)

func WithCachedProof(path string) ProveCheckOption {
	return func(s *proveCheckSettings) {
		s.cachedProofPath = path
	}
}

// Generates a PlonkProof and sanity-checks it against the verifying key. Can
// take a list of options which can of either backend.ProverOption of backend.
// VerifierOption.
func ProveCheck(setup *Setup, assignment frontend.Circuit, opts ...any) (plonk.Proof, error) {

	proverOpts := []backend.ProverOption{}
	verifierOpts := []backend.VerifierOption{}
	solverOpts := []solver.Option{}
	var settings proveCheckSettings

	// @alex: we cannot incrementally pass the solver options to the prover
	// options (they are overridden at every call). That's why we need to collect
	// them first before passing them to the prover options.

	for _, opt := range opts {
		switch o := opt.(type) {
		case solver.Option:
			solverOpts = append(solverOpts, o)
		case backend.ProverOption:
			proverOpts = append(proverOpts, o)
		case backend.VerifierOption:
			verifierOpts = append(verifierOpts, o)
		case ProveCheckOption:
			o(&settings)

		default:
			return nil, fmt.Errorf("unknown option type to prove-check: %++v", o)
		}
	}

	proverOpts = append(proverOpts, backend.WithSolverOptions(solverOpts...))

	logrus.Infof("Creating the witness")
	witness, err := frontend.NewWitness(assignment, setup.Circuit.Field())
	if err != nil {
		return nil, fmt.Errorf("while generating the gnark witness: %w", err)
	}

	logrus.Infof("Generating the proof")
	var proof plonk.Proof

	if settings.cachedProofPath != "" {
		proof = tryReadCachedProof(*setup, settings.cachedProofPath, verifierOpts, witness)
		if proof != nil {
			return proof, nil
		}
	}

	proof, err = plonk.Prove(setup.Circuit, setup.ProvingKey, witness, proverOpts...)
	if err != nil {
		// The error returned by the Plonk prover is usually not helpful at
		// all. So, in order to get more details, we run the "test" Solver.
		logrus.Errorf("plonk.Prove returned an error, using the test.IsSolved to get more details: %s", err.Error())
		errDetail := test.IsSolved(
			assignment,
			assignment,
			setup.Circuit.Field(),
			test.WithBackendProverOptions(proverOpts...),
		)
		return nil, fmt.Errorf("while running the plonk prover: %w", errDetail)
	}

	logrus.Infof("Sanity-checking the proof")
	// Sanity-check : the proof must pass
	{
		pubwitness, err := witness.Public()
		if err != nil {
			panic(err)
		}

		err = plonk.Verify(proof, setup.VerifyingKey, pubwitness, verifierOpts...)
		if err != nil {
			panic(err)
		}
		// logrus.Infof("the proof passed with\nproof=%++v\nwit=%++v\nvkey=%++v\n", proof, pubwitness, pp.VK)
	}

	if settings.cachedProofPath != "" {
		tryCacheProof(settings.cachedProofPath, proof)
	}

	return proof, nil
}

// Serializes the proof in an 0x prefixed hexstring
func SerializeProofRaw(proof plonk.Proof) string {
	var buf bytes.Buffer
	proof.WriteRawTo(&buf)
	return hexutil.Encode(buf.Bytes())
}

// Serializes the proof in an 0x prefixed hexstring
func SerializeProofSolidityBn254(proof plonk.Proof) string {
	buf := proof.(*plonk_bn254.Proof).MarshalSolidity()
	return hexutil.Encode(buf)
}

func tryReadCachedProof(setup Setup, cachedProofPath string, verifierOpts []backend.VerifierOption, witness witness.Witness) plonk.Proof {
	logrus.Info("attempting to read cached proof")
	f, err := os.Open(cachedProofPath)
	if err != nil {
		logrus.Error(err)
		return nil
	}
	defer f.Close()
	proof := plonk.NewProof(setup.CurveID())

	if _, err = proof.ReadFrom(f); err != nil {
		logrus.Error(err)
		return nil
	}

	pw, err := witness.Public()
	if err != nil {
		logrus.Error(err)
		return nil
	}

	// check if the proof passes
	if err = plonk.Verify(proof, setup.VerifyingKey, pw, verifierOpts...); err != nil {
		logrus.Error(err)
		return nil
	}

<<<<<<< HEAD
	logrus.Info("PI proof successfully loaded")
=======
	logrus.Info("proof successfully loaded")
>>>>>>> b7d4e470

	return proof
}

func tryCacheProof(cachedProofPath string, proof plonk.Proof) {
	f, err := os.OpenFile(cachedProofPath, os.O_WRONLY|os.O_CREATE, 0600)
	if err != nil {
		logrus.Error(err)
		return
	}
	defer f.Close()
	if _, err = proof.WriteTo(f); err != nil {
		logrus.Error(err)
	}
}<|MERGE_RESOLUTION|>--- conflicted
+++ resolved
@@ -3,8 +3,9 @@
 import (
 	"bytes"
 	"fmt"
+	"os"
+
 	"github.com/consensys/gnark/backend/witness"
-	"os"
 
 	"github.com/consensys/gnark/backend"
 	"github.com/consensys/gnark/backend/plonk"
@@ -152,11 +153,7 @@
 		return nil
 	}
 
-<<<<<<< HEAD
-	logrus.Info("PI proof successfully loaded")
-=======
 	logrus.Info("proof successfully loaded")
->>>>>>> b7d4e470
 
 	return proof
 }
