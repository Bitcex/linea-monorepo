--- conflicted
+++ resolved
@@ -7,7 +7,6 @@
 	"hash"
 
 	"github.com/consensys/linea-monorepo/prover/crypto/mimc"
-	"github.com/consensys/linea-monorepo/prover/utils/test_utils"
 
 	"github.com/consensys/gnark-crypto/ecc/bls12-381/fr"
 	"github.com/consensys/linea-monorepo/prover/backend/blobsubmission"
@@ -192,10 +191,6 @@
 	lastFinBlockNum, lastFinBlockTs := aggregationFPI.LastFinalizedBlockNumber, aggregationFPI.LastFinalizedBlockTimestamp
 	lastFinalizedStateRootHash := aggregationFPI.InitialStateRootHash
 
-<<<<<<< HEAD
-	hshM := test_utils.NewReaderHashFromFile(mimc.NewMiMC(), ".tmp/exec-pi")
-=======
->>>>>>> fedf7d95
 	for i := range a.ExecutionFPIQ {
 
 		// padding
@@ -211,14 +206,16 @@
 		executionFPI.FinalBlockTimestamp = executionFPI.InitialBlockTimestamp
 		a.ExecutionPublicInput[i] = 0 // the aggregation circuit dictates that padded executions must have public input 0
 
-<<<<<<< HEAD
-		a.ExecutionPublicInput[i] = 0 // unless...
-=======
 		if i < len(r.Executions) {
 			executionFPI = r.Executions[i]
 			copy(executionFPI.DataChecksum[:], execDataChecksums[i])
 			// compute the public input
 			a.ExecutionPublicInput[i] = executionFPI.Sum(hshM)
+			if r.ExecutionPublicInput != nil {
+				if !bytes.Equal(a.ExecutionPublicInput[i].([]byte), r.ExecutionPublicInput[i]) {
+					return a, fmt.Errorf("execution #%d: public input mismatch: expected %x, got %x", i, r.ExecutionPublicInput[i], a.ExecutionPublicInput[i])
+				}
+			}
 		}
 
 		if l := len(executionFPI.L2MessageHashes); l > cfg.ExecutionMaxNbMsg {
@@ -226,7 +223,6 @@
 			return
 		}
 		l2MessageHashes = append(l2MessageHashes, executionFPI.L2MessageHashes...)
->>>>>>> fedf7d95
 
 		// consistency checks
 		if initial := executionFPI.InitialStateRootHash; initial != lastFinalizedStateRootHash {
@@ -276,25 +272,8 @@
 				err = fmt.Errorf("execution #%d fails CHECK_RHASH_CONSEC:\n\tinitial rolling hash message number %d is not right after the last finalized one %d", i, executionFPI.InitialRollingHashMsgNumber, lastRollingHashMsg)
 				return
 			}
-<<<<<<< HEAD
-
-			if r.Executions[i].FinalRollingHashNumber != 0 { // if the rolling hash is being updated, record the change
-				executionFPI.InitialRollingHash = finalRollingHash
-				finalRollingHash = r.Executions[i].FinalRollingHash
-				executionFPI.InitialRollingHashNumber = finalRollingHashNum
-				finalRollingHashNum = r.Executions[i].FinalRollingHashNumber
-			}
-
-			a.ExecutionPublicInput[i] = executionFPI.Sum(hshM)
-			if r.ExecutionPublicInput != nil {
-				if !bytes.Equal(a.ExecutionPublicInput[i].([]byte), r.ExecutionPublicInput[i]) {
-					return a, fmt.Errorf("execution #%d: public input mismatch: expected %x, got %x", i, r.ExecutionPublicInput[i], a.ExecutionPublicInput[i])
-				}
-			}
-=======
 			lastRollingHashMsg = executionFPI.FinalRollingHashMsgNumber
 			lastRollingHashUpdate = executionFPI.FinalRollingHashUpdate
->>>>>>> fedf7d95
 		}
 
 		lastFinBlockNum, lastFinBlockTs = executionFPI.FinalBlockNumber, executionFPI.FinalBlockTimestamp
